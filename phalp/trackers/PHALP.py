--- conflicted
+++ resolved
@@ -649,11 +649,7 @@
             "ava_labels.pkl"           : ["https://people.eecs.berkeley.edu/~jathushan/projects/phalp/ava/ava_labels.pkl", os.path.join(CACHE_DIR, "phalp/ava")],
             "ava_class_mapping.pkl"   : ["https://people.eecs.berkeley.edu/~jathushan/projects/phalp/ava/ava_class_mappping.pkl", os.path.join(CACHE_DIR, "phalp/ava")],
     
-<<<<<<< HEAD
-        } | additional_urls
-=======
         } | additional_urls # type: ignore
->>>>>>> b40ae9f6
         
         for file_name, url in download_files.items():
             if not os.path.exists(os.path.join(url[1], file_name)):
